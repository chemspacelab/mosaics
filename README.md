--- conflicted
+++ resolved
@@ -1,32 +1,30 @@
-<<<<<<< HEAD
-# MOSAiCS Codebase
+## mosaics
+Evolutionary Monte Carlo algorithm for optimization in chemical space.
 
-[![License Badge](https://img.shields.io/github/license/chemspacelab/mosaics)](https://github.com/chemspacelab/mosaics/blob/main/LICENSE)
-[![Issues Badge](https://img.shields.io/github/issues/chemspacelab/mosaics)](https://github.com/chemspacelab/mosaics/issues)
-[![Pull Requests Badge](https://img.shields.io/github/issues-pr/chemspacelab/mosaics)](https://github.com/chemspacelab/mosaics/pulls)
-[![Contributors Badge](https://img.shields.io/github/contributors/chemspacelab/mosaics)](https://github.com/chemspacelab/mosaics/graphs/contributors)
-[![contributions welcome](https://img.shields.io/badge/contributions-welcome-brightgreen.svg?style=flat)](https://github.com/dwyl/esta/issues)
+[![DOI](https://img.shields.io/badge/arXiv-2307.15563-b31b1b.svg)](https://arxiv.org/abs/2307.15563)
 
-Welcome to the MOSAiCS codebase! This repository contains a collection of scripts and modules that enable the optimization of molecular structures using the MOSAiCS algorithm. MOSAiCS stands for "Molecular Optimization by Simulated Annealing and Combinatorial Search" and is a method for exploring the chemical space to find optimized molecular structures.
+## :clipboard: Description
 
-## :microscope: Purpose and Functionalities
+MOSAiCS is an Evolutionary Monte Carlo algorithm designed for optimizing target functions over the space of organic molecules. The algorithm combines the benefits of both genetic algorithms and Monte Carlo techniques, providing a powerful tool for complex optimization tasks in applied science.
 
-The MOSAiCS codebase provides the necessary tools to perform molecular optimization runs using the MOSAiCS algorithm. The main functionalities of this codebase include:
+For more information, please read our paper ["Evolutionary Monte Carlo of QM properties in chemical space: Electrolyte design"](https://arxiv.org/abs/2307.15563) published on arXiv.
+  
+## :package: Dependencies
 
-- **Random Walk**: The code uses the `RandomWalk` module from the `mosaics` package to perform a random walk in the chemical space.
-- **Beta Choice**: The `gen_exp_beta_array` function from the `beta_choice` module is used to generate an array of beta values.
-- **RDKit Utilities**: The `rdkit_utils` module provides utilities for converting SMILES strings to EGCs and generating canonical SMILES from tp.
-- **RDKit Draw Utilities**: The `rdkit_draw_utils` module provides a function to draw a chemical graph to a file.
-- **Minimized Functions**: The `morfeus_quantity_estimates` module provides a function to define a minimized function using parameters discussed in the MOSAiCS paper for EGP*.
+MOSAiCS has the following dependencies:
+
+- numpy
+- igraph
+- sortedcontainers
+
+Additional packages are required to run some example scripts.
 
 ## :wrench: Installation
-
-To install the MOSAiCS codebase, follow these steps:
 
 1. Clone the repository:
 
    ```bash
-   git clone [https://github.com/chemspacelab/mosaics.git](https://github.com/chemspacelab/mosaics.git)
+   git clone https://github.com/chemspacelab/mosaics
    ```
 
 2. Change into the `mosaics` directory:
@@ -35,135 +33,29 @@
    cd mosaics
    ```
 
-3. Install the package using `setuptools`:
-
+3. Install the package using `setuptools`
    ```bash
    python setup.py install
    ```
+   or `pip`
+   ```bash
+   pip install .
+   ```
 
-## :package: Dependencies
-
-The MOSAiCS codebase has the following dependencies:
-
-- RDKit
-- numpy
-- igraph
-- sortedcontainers
-
-## :computer: Examples of Usage
-
-Here is an example of how to use the MOSAiCS codebase to perform a molecular optimization run:
-
-```python
-from mosaics.random_walk import RandomWalk
-from mosaics.beta_choice import gen_exp_beta_array
-from mosaics.rdkit_utils import SMILES_to_egc, canonical_SMILES_from_tp
-from mosaics.rdkit_draw_utils import draw_chemgraph_to_file
-from mosaics.minimized_functions.morfeus_quantity_estimates import LinComb_Morfeus_xTB_code
-
-# Define minimized function using parameters discussed in the MOSAiCS paper for EGP*.
-min_HOMO_LUMO_gap = 0.08895587351640835
-quant_prop_coeff = 281.71189055703087
-quantity_of_interest = "solvation_energy"
-solvent = "water"
-minimized_function = LinComb_Morfeus_xTB_code(
-    [quantity_of_interest],
-    [quant_prop_coeff],
-    constr_quants=["HOMO_LUMO_gap"],
-    cq_lower_bounds=[min_HOMO_LUMO_gap],
-    num_attempts=1,
-    num_conformers=8,
-    remaining_rho=0.9,
-    ff_type="MMFF94",
-    solvent=solvent,
-)
-
-num_saved_candidates = 40
-drw = DistributedRandomWalk(
-    betas=betas,
-    init_egc=SMILES_to_egc(init_SMILES),
-    min_function=minimized_function,
-    num_processes=NCPUs,
-    num_subpopulations=NCPUs,
-    num_internal_global_steps=500,
-    global_step_params=global_step_params,
-    greedy_delete_checked_paths=True,
-    num_saved_candidates=num_saved_candidates,
-    debug=True,
-    randomized_change_params=randomized_change_params,
-    save_logs=True,
-)
-```
-
-More can be found in the [examples](https://github.com/chemspacelab/mosaics/tree/main/examples) folder.
-
-## :busts_in_silhouette: Authors
-
-The MOSAiCS codebase was developed by Anders Steen Christensen and Konstantin Karandashev.
-
-## :handshake: Contributing
-
-Contributions to the MOSAiCS codebase are welcome! If you encounter any issues or have suggestions for improvements, please [open an issue](https://github.com/chemspacelab/mosaics/issues) on GitHub. 
-
-When making a pull request, please ensure that your code adheres to the existing structure and conventions of the codebase. 
-
-## :email: Support
-
-For support or questions related to the MOSAiCS codebase, please [contact the authors](mailto:authors@example.com).
-
-## :scroll: License
-
-The MOSAiCS codebase is licensed under the [MIT License](https://github.com/chemspacelab/mosaics/blob/main/LICENSE).
-=======
-# mosaics
-Evolutionary Monte Carlo algorithm for optimization in chemical space.
-
-[![DOI](https://img.shields.io/badge/arXiv-2307.15563-b31b1b.svg)](https://arxiv.org/abs/2307.15563)
-
-## Description
-
-MOSAiCS is an Evolutionary Monte Carlo algorithm designed for optimizing target functions over the space of organic molecules. The algorithm combines the benefits of both genetic algorithms and Monte Carlo techniques, providing a powerful tool for complex optimization tasks in applied science.
-
-For more information, please read our paper ["Evolutionary Monte Carlo of QM properties in chemical space: Electrolyte design"](https://arxiv.org/abs/2307.15563) published on arXiv.
-
-## Table of Contents
-- [Installation](#installation)
-- [Usage](#usage)
-- [Examples](#examples)
-  - [Toy Minimization](#toy-minimization)
-  - [xTB Property Optimization](#xtb-property-optimization)
-  - [Distributed Random Walk](#distributed-random-walk)
-  - [Blind Optimization Protocol](#blind-optimization-protocol)
-  - [ChemSpaceSampler](#chemspacesampler)
-- [Contributing](#contributing)
-- [License](#license)
-  
-## Installation
-```bash
-# Clone the repository
-git clone https://github.com/chemspacelab/mosaics
-
-# Navigate to the directory
-cd mosaics
-
-# Install the package
-pip install .
-```
-
-## Usage
+## :toolbox: Usage
 To use the package in your Python script import it with:
 ```python
 import mosaics
 ```
 
-## Examples
+## :computer: Examples
 We have prepared several examples to help you get started with MOSAiCS. Each example is located in its own directory under the `examples/` folder.
 
 ### [Toy Minimization](examples/01_toy_minimization/)
 This example shows the basics of the our algorithm by using it to minimize a function of chemical graph's nuclear charges over chemical space.
 
 ### [xTB Property Optimization](examples/02_xTB_property_optimization/)
-Optimize solvation energy using extended Tight-Binding (xTB) calculations with MMFF94 conformers. (Largely a reproduction of the numerical experiments performed in [arXiv:2307.15563](https://arxiv.org/abs/2307.15563).)
+Optimize solvation energy using extended Tight-Binding (xTB) calculations with MMFF94 conformers. (Largely a reproduction of the numerical experiments performed in [arXiv:2307.15563](https://arxiv.org/abs/2307.15563).) NOTE: Requires installation of [`morfeus`](https://pypi.org/project/morfeus-ml/) and [`xtb-python`](https://xtb-python.readthedocs.io/en/latest/#) packages.
 
 ### [Distributed Random Walk](examples/03_distributed_random_walk/)
 Learn to distribute computational work across multiple nodes or processors.
@@ -174,9 +66,12 @@
 ### [ChemSpaceSampler](examples/05_chemspacesampler/)
 Showcases the algorithm's ability to explore various regions of the chemical space. For further reading see ["Understanding Representations by Exploring Galaxies in Chemical Space"](https://arxiv.org/abs/2309.09194) published on arXiv.
 
-## Contributing
-We welcome contributions and feedback from the community.
+## :handshake: Contributing
+We welcome contributions and feedback from the community. If you encounter any issues or have suggestions for improvements, please [open an issue](https://github.com/chemspacelab/mosaics/issues) on GitHub.
 
-## License
+## :scroll: License
 This project is licensed under the MIT License
->>>>>>> 1e24afc4
+
+## :email: Support
+
+For support or questions related to the MOSAiCS codebase, please [contact the authors](mailto:kvkarandashev@gmail.com).